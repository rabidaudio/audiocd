package vfs

import (
	"fmt"
	"io"
	"os"
	"strings"

	"github.com/diskfs/go-diskfs"
	"github.com/diskfs/go-diskfs/disk"
	"github.com/diskfs/go-diskfs/filesystem"
	"github.com/diskfs/go-diskfs/filesystem/fat32"
	"github.com/diskfs/go-diskfs/partition/mbr"
)

<<<<<<< HEAD
type Track struct {
	io.ReadSeeker
	Filename     string
	LengthFrames uint
}

type CD struct {
	Name   string
	Tracks []Track
}

const DISK_SIZE = 50 * fat32.MB // STOPSHIP // 700 * fat32.MB
=======
const DISK_SIZE = 700 * fat32.MB
>>>>>>> b3ad981a
const SECTOR_SIZE = 512

// Filesystem represents a virtual FAT32 filesystem containing WAV files
// corresponding to the tracks on the CD.
type Filesystem struct {
	fs      filesystem.FileSystem
	Path    string
	cd      *CD
	closefn func() error
}

// sanitizeName takes a file name and converts it to DOS format
// by uppercasing, limiting to ASCII letters, and triming to 8 chars
func sanitizeName(name string) string {
	// https://en.wikipedia.org/wiki/8.3_filename
	newName := make([]rune, 0, 8)
	for _, r := range strings.ToUpper(name) {
		if len(newName) == 8 {
			break
		}
		if r >= 'A' && r <= 'Z' {
			newName = append(newName, r)
		}
	}
	return string(newName)
}

func trackSizeBytes(t *Track) int64 {
	// TODO: include metadata, artifical track predelay
	// 6 samples per channel per frame, 16 bits per sample plus 44 header
	return int64(t.LengthFrames*6*2) + 44
}

// Create a new filesystem instance. Data is backed by a temporary file.
// Be sure to Close() the Filesystem after use.
func Create() (*Filesystem, error) {
	// Setup a file in the tmp directory to be a virtual filesystem
	tmpdir, err := os.MkdirTemp("", "carcd")
	if err != nil {
		return nil, err
	}
	dskimg := tmpdir + "/disk.img"
	dsk, err := diskfs.Create(dskimg, DISK_SIZE, diskfs.SectorSizeDefault)
	if err != nil {
		return nil, err
	}

	// create an MBR with one partition
	table := &mbr.Table{
		LogicalSectorSize:  SECTOR_SIZE,
		PhysicalSectorSize: SECTOR_SIZE,
		Partitions: []*mbr.Partition{
			{
				Bootable: false,
				Type:     mbr.Linux,
				Start:    0,
				Size:     uint32(DISK_SIZE) / SECTOR_SIZE,
			},
		},
	}
	err = dsk.Partition(table)
	if err != nil {
		defer os.Remove(dskimg)
		return nil, err
	}
	// Create a FAT32 filesystem
	fatfs, err := dsk.CreateFilesystem(disk.FilesystemSpec{
		Partition:   1,
		FSType:      filesystem.TypeFat32,
		VolumeLabel: "VIRTUALCD",
	})
	if err != nil {
		defer os.Remove(dskimg)
		return nil, err
	}

	closefn := func() (err error) {
		err = fatfs.Close()
		if err != nil {
			return err
		}
		err = os.Remove(dskimg)
		if err != nil {
			return err
		}
		err = os.Remove(tmpdir)
		if err != nil {
			return err
		}
		return nil
	}

	f := Filesystem{
		Path:    dskimg,
		fs:      fatfs,
		closefn: closefn,
	}

	return &f, nil
}

// Create virtual files based on the CD configuration
func (f *Filesystem) LoadCD(cd CD) (err error) {
	if f.cd != nil {
		return fmt.Errorf("current CD not ejected")
	}

	sDirName := dirName(cd)
	if sDirName != "" {
		err = f.fs.Mkdir(sDirName)
		if err != nil {
			return err
		}
	}

	// Open /dev/zero for reading null bytes
	// zero, err := os.Open("/dev/zero")
	// if err != nil {
	// 	return fmt.Errorf("read /dev/zero: %w", err)
	// }
	// defer zero.Close()

	for i, track := range cd.Tracks {
		// TODO: try reading ID3 data for generating track names
		fname, _ := trackPath(cd, i)
		file, err := f.fs.OpenFile(fname, os.O_CREATE|os.O_RDWR)
		if err != nil {
			return fmt.Errorf("create track %v: %w", fname, err)
		}

		// NOTE: rather than copy from /dev/zero, a much faster way
		// to initialize the files is to seek the length and then write
		// zero bytes. This is proabably an implementation quirk though
		// so there's a test for it in case the behavior changes.

		// _, err = io.CopyN(file, zero, trackSizeBytes(&track))
		// if err != nil {
		// 	return fmt.Errorf("write null %v: %w", fname, err)
		// }

		_, err = file.Seek(trackSizeBytes(&track), io.SeekStart)
		if err != nil {
			return err
		}
		_, err = file.Write([]byte{})
		if err != nil {
			return err
		}
	}
	f.cd = &cd
	return nil
}

func dirName(cd CD) string {
	sDirName := sanitizeName(cd.Name)
	if sDirName != "" {
		sDirName = "/" + sDirName
	}
	return sDirName
}

func trackPath(cd CD, i int) (string, bool) {
	if i < 0 || i >= len(cd.Tracks) {
		return "", false
	}
	// t := cd.Tracks[i]
	return fmt.Sprintf("%v/TRACK%02d.WAV", dirName(cd), i), true
}

type TrackRange struct {
	FileInfo   os.FileInfo
	DiskRanges []fat32.DiskRange
}

// Get the block bounds over which the track files are placed
func (f *Filesystem) TrackRanges() ([]TrackRange, error) {
	if f.cd == nil {
		return nil, fmt.Errorf("no CD loaded")
	}

	fileInfo, err := f.fs.ReadDir(dirName(*f.cd))
	if err != nil {
		return nil, err
	}

	trackRanges := make([]TrackRange, len(f.cd.Tracks))

	for i := range f.cd.Tracks {
		path, ok := trackPath(*f.cd, i)
		if !ok {
			return nil, fmt.Errorf("invalid track index")
		}

		tf, err := f.fs.OpenFile(path, os.O_RDONLY)
		if err != nil {
			return nil, err
		}
		defer tf.Close()

		fattf, ok := tf.(*fat32.File)
		if !ok {
			return nil, fmt.Errorf("not fat32 file")
		}
		diskRange, err := fattf.GetDiskRanges()
		if err != nil {
			return nil, err
		}
		trackRanges[i] = TrackRange{DiskRanges: diskRange}

		for _, fi := range fileInfo {
			if fi.IsDir() {
				continue
			}
			if name, ok := trackPath(*f.cd, i); ok && strings.HasSuffix(name, fi.Name()) {
				trackRanges[i].FileInfo = fi
			}
		}
	}

	return trackRanges, nil
}

// Delete all files from the filesystem
func (f *Filesystem) Eject() error {
	if f.cd == nil {
		return nil
	}
	for i := range f.cd.Tracks {
		// TODO: try reading ID3 data for generating track names
		fname, _ := trackPath(*f.cd, i)
		err := f.fs.Remove(fname)
		if err != nil {
			return err
		}
	}
	err := f.fs.Remove(dirName(*f.cd))
	if err != nil {
		return err
	}
	f.cd = nil
	return nil
}

func (f *Filesystem) Close() error {
	f.Eject()
	return f.closefn()
}<|MERGE_RESOLUTION|>--- conflicted
+++ resolved
@@ -13,7 +13,6 @@
 	"github.com/diskfs/go-diskfs/partition/mbr"
 )
 
-<<<<<<< HEAD
 type Track struct {
 	io.ReadSeeker
 	Filename     string
@@ -25,10 +24,7 @@
 	Tracks []Track
 }
 
-const DISK_SIZE = 50 * fat32.MB // STOPSHIP // 700 * fat32.MB
-=======
 const DISK_SIZE = 700 * fat32.MB
->>>>>>> b3ad981a
 const SECTOR_SIZE = 512
 
 // Filesystem represents a virtual FAT32 filesystem containing WAV files

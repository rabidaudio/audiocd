package main

import (
<<<<<<< HEAD
	"io"
	"time"

	"github.com/faiface/beep"
	"github.com/faiface/beep/speaker"
	"github.com/rabidaudio/cdz-nuts/audiocd"
)

var AudioCDFormat = beep.Format{
	SampleRate:  audiocd.SampleRate,
	NumChannels: audiocd.Channels,
	Precision:   audiocd.BytesPerSample,
}

type cdStreamer struct {
	*audiocd.AudioCD
	err    error
	offset int
}

func NewStreamer(cd audiocd.AudioCD) (*cdStreamer, error) {
	err := cd.Open()
	if err != nil {
		return nil, err
	}
	err = cd.SetSpeed(1) // read at realtime speed
	if err != nil {
		return nil, err
	}
	return &cdStreamer{AudioCD: &cd}, nil
}

func (s *cdStreamer) Stream(samples [][2]float64) (n int, ok bool) {
	f := audiocd.Channels * audiocd.BytesPerSample
	buf := make([]byte, len(samples)*f)
	for n < len(buf) {
		nn, err := s.AudioCD.Read(buf[n:])
		s.err = err
		n += nn
		if err != nil {
			return 0, false
		}
	}

	extractFrame := func(p []byte) (l, r float64) {
		li := int16(p[0]) + int16(p[1])*(1<<8)
		ri := int16(p[2]) + int16(p[3])*(1<<8)
		return float64(li) / (1<<16 - 1), float64(ri) / (1<<16 - 1)
	}
	for i := range len(samples) {
		samples[i][0], samples[i][1] = extractFrame(buf[i*f : (i+1)*f])
	}

	return n / f, true
}

func (s *cdStreamer) Err() error {
	return s.err
}

func (s *cdStreamer) Len() int {
	return int(s.AudioCD.LengthSectors()) * audiocd.SamplesPerFrame * audiocd.Channels
}

func (s *cdStreamer) Position() int {
	return s.offset
}

func (s *cdStreamer) Seek(p int) error {
	// seek to the start of the sector
	_, err := s.AudioCD.Seek(int64(p*audiocd.BytesPerSample), io.SeekStart)
	return err
}

func (s *cdStreamer) Close() error {
	return s.AudioCD.Close()
}

var _ beep.StreamSeekCloser = (*cdStreamer)(nil)

func main() {
	err := speaker.Init(AudioCDFormat.SampleRate, AudioCDFormat.SampleRate.N(time.Second/10))
	if err != nil {
		panic(err)
	}

	cd, err := NewStreamer(audiocd.AudioCD{Device: "/dev/sr1", LogMode: audiocd.LogModeStdErr})
	if err != nil {
		panic(err)
	}

	done := make(chan bool)
	speaker.Play(beep.Seq(cd, beep.Callback(func() {
		done <- true
	})))

	<-done
=======
	"fmt"
	"os"
	"os/signal"
	"syscall"

	"github.com/rabidaudio/cdz-nuts/spi"
)

func main() {
	// s, err := spi.Open()
	// if err != nil {
	// 	panic(err)
	// }
	// defer s.Close()

	f, err := os.Open("vfs/testdata/chronictown.img")
	if err != nil {
		panic(err)
	}
	defer f.Close()

	sdev, err := spi.Open()
	if err != nil {
		panic(err)
	}
	defer sdev.Close()

	done := make(chan struct{})
	go func() {
		err = PollTransfer(sdev, f, done)
	}()

	sigs := make(chan os.Signal, 1)
	signal.Notify(sigs, syscall.SIGINT, syscall.SIGTERM)
	fmt.Printf("running, ctrl-c to stop\n")
	<-sigs
	done <- struct{}{}
>>>>>>> b3ad981a
}<|MERGE_RESOLUTION|>--- conflicted
+++ resolved
@@ -1,7 +1,6 @@
 package main
 
 import (
-<<<<<<< HEAD
 	"io"
 	"time"
 
@@ -99,43 +98,27 @@
 	})))
 
 	<-done
-=======
-	"fmt"
-	"os"
-	"os/signal"
-	"syscall"
 
-	"github.com/rabidaudio/cdz-nuts/spi"
-)
-
-func main() {
-	// s, err := spi.Open()
+	// f, err := os.Open("vfs/testdata/chronictown.img")
 	// if err != nil {
 	// 	panic(err)
 	// }
-	// defer s.Close()
+	// defer f.Close()
 
-	f, err := os.Open("vfs/testdata/chronictown.img")
-	if err != nil {
-		panic(err)
-	}
-	defer f.Close()
+	// sdev, err := spi.Open()
+	// if err != nil {
+	// 	panic(err)
+	// }
+	// defer sdev.Close()
 
-	sdev, err := spi.Open()
-	if err != nil {
-		panic(err)
-	}
-	defer sdev.Close()
+	// done := make(chan struct{})
+	// go func() {
+	// 	err = PollTransfer(sdev, f, done)
+	// }()
 
-	done := make(chan struct{})
-	go func() {
-		err = PollTransfer(sdev, f, done)
-	}()
-
-	sigs := make(chan os.Signal, 1)
-	signal.Notify(sigs, syscall.SIGINT, syscall.SIGTERM)
-	fmt.Printf("running, ctrl-c to stop\n")
-	<-sigs
-	done <- struct{}{}
->>>>>>> b3ad981a
+	// sigs := make(chan os.Signal, 1)
+	// signal.Notify(sigs, syscall.SIGINT, syscall.SIGTERM)
+	// fmt.Printf("running, ctrl-c to stop\n")
+	// <-sigs
+	// done <- struct{}{}
 }